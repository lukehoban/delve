--- conflicted
+++ resolved
@@ -16,17 +16,10 @@
 // a whole, and Status represents the last result of a `wait` call
 // on this thread.
 type Thread struct {
-<<<<<<< HEAD
-	Id                int             // Thread ID or mach port
-	Status            *WaitStatus     // Status returned from last wait call
-	CurrentBreakpoint *Breakpoint     // Breakpoint thread is currently stopped at
-=======
 	ID                     int             // Thread ID or mach port
-	Status                 *sys.WaitStatus // Status returned from last wait call
+	Status                 *WaitStatus     // Status returned from last wait call
 	CurrentBreakpoint      *Breakpoint     // Breakpoint thread is currently stopped at
 	BreakpointConditionMet bool            // Output of evaluating the breakpoint's condition
->>>>>>> b839eda2
-
 	dbp            *Process
 	singleStepping bool
 	running        bool
