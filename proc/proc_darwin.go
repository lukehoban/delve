--- conflicted
+++ resolved
@@ -369,10 +369,11 @@
 	return wpid, &status, err
 }
 
-<<<<<<< HEAD
+
 func killProcess(pid int) error {
 	return sys.Kill(pid, sys.SIGINT)
-=======
+}
+
 func (dbp *Process) exitGuard(err error) error {
 	if err != ErrContinueThread {
 		return err
@@ -402,5 +403,4 @@
 		}
 	}
 	return nil
->>>>>>> b839eda2
 }