package proc

import (
	"debug/dwarf"
	"debug/gosym"
	"encoding/binary"
	"fmt"
	"go/constant"
	"os"
	"path/filepath"
	"runtime"
	"strings"
	"sync"

	"github.com/derekparker/delve/dwarf/frame"
	"github.com/derekparker/delve/dwarf/line"
	"github.com/derekparker/delve/dwarf/reader"
)

// Process represents all of the information the debugger
// is holding onto regarding the process we are debugging.
type Process struct {
	Pid     int         // Process Pid
	Process *os.Process // Pointer to process struct for the actual process we are debugging

	// Breakpoint table, holds information on breakpoints.
	// Maps instruction address to Breakpoint struct.
	Breakpoints map[uint64]*Breakpoint

	// List of threads mapped as such: pid -> *Thread
	Threads map[int]*Thread

	// Active thread
	CurrentThread *Thread

	// Goroutine that will be used by default to set breakpoint, eval variables, etc...
	// Normally SelectedGoroutine is CurrentThread.GetG, it will not be only if SwitchGoroutine is called with a goroutine that isn't attached to a thread
	SelectedGoroutine *G

	// Maps package names to package paths, needed to lookup types inside DWARF info
	packageMap map[string]string

	allGCache               []*G
	dwarf                   *dwarf.Data
	goSymTable              *gosym.Table
	frameEntries            frame.FrameDescriptionEntries
	lineInfo                line.DebugLines
	firstStart              bool
	os                      *OSProcessDetails
	arch                    Arch
	breakpointIDCounter     int
	tempBreakpointIDCounter int
	halt                    bool
	exited                  bool
	ptraceChan              chan func()
	ptraceDoneChan          chan interface{}
}

// New returns an initialized Process struct. Before returning,
// it will also launch a goroutine in order to handle ptrace(2)
// functions. For more information, see the documentation on
// `handlePtraceFuncs`.
func New(pid int) *Process {
	dbp := &Process{
		Pid:            pid,
		Threads:        make(map[int]*Thread),
		Breakpoints:    make(map[uint64]*Breakpoint),
		firstStart:     true,
		os:             new(OSProcessDetails),
		ptraceChan:     make(chan func()),
		ptraceDoneChan: make(chan interface{}),
	}
	go dbp.handlePtraceFuncs()
	return dbp
}

// ProcessExitedError indicates that the process has exited and contains both
// process id and exit status.
type ProcessExitedError struct {
	Pid    int
	Status int
}

func (pe ProcessExitedError) Error() string {
	return fmt.Sprintf("Process %d has exited with status %d", pe.Pid, pe.Status)
}

// Detach from the process being debugged, optionally killing it.
func (dbp *Process) Detach(kill bool) (err error) {
	if dbp.Running() {
		if err = dbp.Halt(); err != nil {
			return
		}
	}
	if !kill {
		// Clean up any breakpoints we've set.
		for _, bp := range dbp.Breakpoints {
			if bp != nil {
				_, err := dbp.ClearBreakpoint(bp.Addr)
				if err != nil {
					return err
				}
			}
		}
	}
	dbp.execPtraceFunc(func() {
		err = PtraceDetach(dbp.Pid, 0)
		if err != nil {
			return
		}
		if kill {
			err = killProcess(dbp.Pid)
		}
	})
	return
}

// Exited returns whether the debugged
// process has exited.
func (dbp *Process) Exited() bool {
	return dbp.exited
}

// Running returns whether the debugged
// process is currently executing.
func (dbp *Process) Running() bool {
	for _, th := range dbp.Threads {
		if th.running {
			return true
		}
	}
	return false
}

// LoadInformation finds the executable and then uses it
// to parse the following information:
// * Dwarf .debug_frame section
// * Dwarf .debug_line section
// * Go symbol table.
func (dbp *Process) LoadInformation(path string) error {
	var wg sync.WaitGroup

	exe, err := dbp.findExecutable(path)
	if err != nil {
		return err
	}

	wg.Add(4)
	go dbp.loadProcessInformation(&wg)
	go dbp.parseDebugFrame(exe, &wg)
	go dbp.obtainGoSymbols(exe, &wg)
	go dbp.parseDebugLineInfo(exe, &wg)
	wg.Wait()

	return nil
}

// FindFileLocation returns the PC for a given file:line.
func (dbp *Process) FindFileLocation(fileName string, lineno int) (uint64, error) {
	fileName = filepath.ToSlash(fileName)
	pc, _, err := dbp.goSymTable.LineToPC(fileName, lineno)
	if err != nil {
		return 0, err
	}
	return pc, nil
}

// FindFunctionLocation finds address of a function's line
// If firstLine == true is passed FindFunctionLocation will attempt to find the first line of the function
// If lineOffset is passed FindFunctionLocation will return the address of that line
// Pass lineOffset == 0 and firstLine == false if you want the address for the function's entry point
// Note that setting breakpoints at that address will cause surprising behavior:
// https://github.com/derekparker/delve/issues/170
func (dbp *Process) FindFunctionLocation(funcName string, firstLine bool, lineOffset int) (uint64, error) {
	origfn := dbp.goSymTable.LookupFunc(funcName)
	if origfn == nil {
		return 0, fmt.Errorf("Could not find function %s\n", funcName)
	}

	if firstLine {
		filename, lineno, _ := dbp.goSymTable.PCToLine(origfn.Entry)
		if filepath.Ext(filename) != ".go" {
			return origfn.Entry, nil
		}
		for {
			lineno++
			pc, fn, _ := dbp.goSymTable.LineToPC(filename, lineno)
			if fn != nil {
				if fn.Name != funcName {
					if strings.Contains(fn.Name, funcName) {
						continue
					}
					break
				}
				if fn.Name == funcName {
					return pc, nil
				}
			}
		}
		return origfn.Entry, nil
	} else if lineOffset > 0 {
		filename, lineno, _ := dbp.goSymTable.PCToLine(origfn.Entry)
		breakAddr, _, err := dbp.goSymTable.LineToPC(filename, lineno+lineOffset)
		return breakAddr, err
	}

	return origfn.Entry, nil
}

// RequestManualStop sets the `halt` flag and
// sends SIGSTOP to all threads.
func (dbp *Process) RequestManualStop() error {
	dbp.halt = true
	return dbp.requestManualStop()
}

// SetBreakpoint sets a breakpoint at addr, and stores it in the process wide
// break point table. Setting a break point must be thread specific due to
// ptrace actions needing the thread to be in a signal-delivery-stop.
func (dbp *Process) SetBreakpoint(addr uint64) (*Breakpoint, error) {
	return dbp.setBreakpoint(dbp.CurrentThread.ID, addr, false)
}

// SetTempBreakpoint sets a temp breakpoint. Used during 'next' operations.
func (dbp *Process) SetTempBreakpoint(addr uint64) (*Breakpoint, error) {
	return dbp.setBreakpoint(dbp.CurrentThread.ID, addr, true)
}

// ClearBreakpoint clears the breakpoint at addr.
func (dbp *Process) ClearBreakpoint(addr uint64) (*Breakpoint, error) {
	bp, ok := dbp.FindBreakpoint(addr)
	if !ok {
		return nil, NoBreakpointError{addr: addr}
	}

	if _, err := bp.Clear(dbp.CurrentThread); err != nil {
		return nil, err
	}

	delete(dbp.Breakpoints, addr)

	return bp, nil
}

<<<<<<< HEAD
// Returns the status of the current main thread context.
func (dbp *Process) Status() *WaitStatus {
=======
// Status returns the status of the current main thread context.
func (dbp *Process) Status() *sys.WaitStatus {
>>>>>>> b839eda2
	return dbp.CurrentThread.Status
}

// Next continues execution until the next source line.
func (dbp *Process) Next() (err error) {
	for i := range dbp.Breakpoints {
		if dbp.Breakpoints[i].Temp {
			return fmt.Errorf("next while nexting")
		}
	}

	// Get the goroutine for the current thread. We will
	// use it later in order to ensure we are on the same
	// goroutine.
	g, err := dbp.CurrentThread.GetG()
	if err != nil {
		return err
	}

	// Set breakpoints for any goroutine that is currently
	// blocked trying to read from a channel. This is so that
	// if control flow switches to that goroutine, we end up
	// somewhere useful instead of in runtime code.
	if _, err = dbp.setChanRecvBreakpoints(); err != nil {
		return
	}

	var goroutineExiting bool
	if err = dbp.CurrentThread.setNextBreakpoints(); err != nil {
		switch t := err.(type) {
		case ThreadBlockedError, NoReturnAddr: // Noop
		case GoroutineExitingError:
			goroutineExiting = t.goid == g.ID
		default:
			dbp.clearTempBreakpoints()
			return
		}
	}

<<<<<<< HEAD
	for _, th := range dbp.Threads {
		if err = th.Continue(); err != nil {
			return
		}
	}
	
	for {
		trapThread, err := dbp.trapWait(-1)
		if err != nil {
			return err
		}
		for _, th := range dbp.Threads {
			if !th.Stopped() {
				continue
			}
			// On Windows all threads are stopped when debug events
			// are raised, so we must only pay attention to the one
			// that raised the debug event.
			if runtime.GOOS == "windows" && trapThread.Id != th.Id {
				continue
			}
			tg, err := th.GetG()
			if err != nil {
				switch err.(type) {
				case NoGError:
					// TODO: We're ignoring failure to read G because
					// on Windows this will fail on non-Go threads.
					if err = th.Continue(); err != nil {
						return err
					}
					continue
				default:
					return err		
				}
			}
			// Make sure we're on the same goroutine, unless it has exited.
			if tg.Id == g.Id || goroutineExiting {
				// Check to see if the goroutine has switched to another
				// thread, if so make it the current thread.
				if err := dbp.SwitchThread(th.Id); err != nil {
					return err
				}
				return nil
			}
			// This thread was not running our goroutine.
			// We continue it since our goroutine could
			// potentially be on this threads queue.
			if err = th.Continue(); err != nil {
				return err
=======
	if !goroutineExiting {
		for i := range dbp.Breakpoints {
			if dbp.Breakpoints[i].Temp {
				dbp.Breakpoints[i].Cond = g.ID
>>>>>>> b839eda2
			}
		}
	}

	return dbp.Continue()
}

func (dbp *Process) setChanRecvBreakpoints() (int, error) {
	var count int
	allg, err := dbp.GoroutinesInfo()
	if err != nil {
		return 0, err
	}

	for _, g := range allg {
		if g.ChanRecvBlocked() {
			ret, err := g.chanRecvReturnAddr(dbp)
			if err != nil {
				if _, ok := err.(NullAddrError); ok {
					continue
				}
				return 0, err
			}
			if _, err = dbp.SetTempBreakpoint(ret); err != nil {
				if _, ok := err.(BreakpointExistsError); ok {
					// Ignore duplicate breakpoints in case if multiple
					// goroutines wait on the same channel
					continue
				}
				return 0, err
			}
			count++
		}
	}
	return count, nil
}

// Continue continues execution of the debugged
// process. It will continue until it hits a breakpoint
// or is otherwise stopped.
func (dbp *Process) Continue() error {
	for {
		if err := dbp.resume(); err != nil {
			return err
		}

		var trapthread *Thread
		var err error

		dbp.run(func() error {
			trapthread, err = dbp.trapWait(-1)
			return nil
		})
		if err != nil {
			return err
		}
		if err := dbp.Halt(); err != nil {
			return dbp.exitGuard(err)
		}
		if err := dbp.setCurrentBreakpoints(trapthread); err != nil {
			return err
		}
		if err := dbp.pickCurrentThread(trapthread); err != nil {
			return err
		}
		switch {
		case dbp.CurrentThread.CurrentBreakpoint == nil:
			// runtime.Breakpoint or manual stop
			if dbp.CurrentThread.onRuntimeBreakpoint() {
				for i := 0; i < 2; i++ {
					if err = dbp.CurrentThread.Step(); err != nil {
						return err
					}
				}
			}
			return nil
		case dbp.CurrentThread.onTriggeredTempBreakpoint():
			return dbp.clearTempBreakpoints()
		case dbp.CurrentThread.onTriggeredBreakpoint():
			return nil
		default:
			// not a manual stop, not on runtime.Breakpoint, not on a breakpoint, just repeat
		}
	}
}

// pick a new dbp.CurrentThread, with the following priority:
// 	- a thread with onTriggeredTempBreakpoint() == true
// 	- a thread with onTriggeredBreakpoint() == true (prioritizing trapthread)
// 	- trapthread
func (dbp *Process) pickCurrentThread(trapthread *Thread) error {
	for _, th := range dbp.Threads {
		if th.onTriggeredTempBreakpoint() {
			return dbp.SwitchThread(th.ID)
		}
	}
	if trapthread.onTriggeredBreakpoint() {
		return dbp.SwitchThread(trapthread.ID)
	}
	for _, th := range dbp.Threads {
		if th.onTriggeredBreakpoint() {
			return dbp.SwitchThread(th.ID)
		}
	}
	return dbp.SwitchThread(trapthread.ID)
}

// Step will continue the debugged process for exactly
// one instruction.
func (dbp *Process) Step() (err error) {
	fn := func() error {
		for _, th := range dbp.Threads {
			if th.blocked() {
				continue
			}
			if err := th.Step(); err != nil {
				return err
			}
		}
		return nil
	}

	return dbp.run(fn)
}

// SwitchThread changes from current thread to the thread specified by `tid`.
func (dbp *Process) SwitchThread(tid int) error {
	if th, ok := dbp.Threads[tid]; ok {
		dbp.CurrentThread = th
		dbp.SelectedGoroutine, _ = dbp.CurrentThread.GetG()
		return nil
	}
	return fmt.Errorf("thread %d does not exist", tid)
}

// SwitchGoroutine changes from current thread to the thread
// running the specified goroutine.
func (dbp *Process) SwitchGoroutine(gid int) error {
	g, err := dbp.FindGoroutine(gid)
	if err != nil {
		return err
	}
	if g == nil {
		// user specified -1 and SelectedGoroutine is nil
		return nil
	}
	if g.thread != nil {
		return dbp.SwitchThread(g.thread.ID)
	}
	dbp.SelectedGoroutine = g
	return nil
}

// GoroutinesInfo returns an array of G structures representing the information
// Delve cares about from the internal runtime G structure.
func (dbp *Process) GoroutinesInfo() ([]*G, error) {
	if dbp.allGCache != nil {
		return dbp.allGCache, nil
	}

	var (
		threadg = map[int]*Thread{}
		allg    []*G
		rdr     = dbp.DwarfReader()
	)

	for i := range dbp.Threads {
		if dbp.Threads[i].blocked() {
			continue
		}
		g, _ := dbp.Threads[i].GetG()
		if g != nil {
			threadg[g.ID] = dbp.Threads[i]
		}
	}

	addr, err := rdr.AddrFor("runtime.allglen")
	if err != nil {
		return nil, err
	}
	allglenBytes, err := dbp.CurrentThread.readMemory(uintptr(addr), 8)
	if err != nil {
		return nil, err
	}
	allglen := binary.LittleEndian.Uint64(allglenBytes)

	rdr.Seek(0)
	allgentryaddr, err := rdr.AddrFor("runtime.allgs")
	if err != nil {
		// try old name (pre Go 1.6)
		allgentryaddr, err = rdr.AddrFor("runtime.allg")
		if err != nil {
			return nil, err
		}
	}
	faddr, err := dbp.CurrentThread.readMemory(uintptr(allgentryaddr), dbp.arch.PtrSize())
	allgptr := binary.LittleEndian.Uint64(faddr)

	for i := uint64(0); i < allglen; i++ {
		g, err := parseG(dbp.CurrentThread, allgptr+(i*uint64(dbp.arch.PtrSize())), true)
		if err != nil {
			return nil, err
		}
		if thread, allocated := threadg[g.ID]; allocated {
			loc, err := thread.Location()
			if err != nil {
				return nil, err
			}
			g.thread = thread
			// Prefer actual thread location information.
			g.CurrentLoc = *loc
		}
		if g.Status != Gdead {
			allg = append(allg, g)
		}
	}
	dbp.allGCache = allg
	return allg, nil
}

// Halt stops all threads.
func (dbp *Process) Halt() (err error) {
	for _, th := range dbp.Threads {
		if err := th.Halt(); err != nil {
			return err
		}
	}
	return nil
}

// Registers obtains register values from the
// "current" thread of the traced process.
func (dbp *Process) Registers() (Registers, error) {
	return dbp.CurrentThread.Registers()
}

// PC returns the PC of the current thread.
func (dbp *Process) PC() (uint64, error) {
	return dbp.CurrentThread.PC()
}

// CurrentBreakpoint returns the breakpoint the current thread
// is stopped at.
func (dbp *Process) CurrentBreakpoint() *Breakpoint {
	return dbp.CurrentThread.CurrentBreakpoint
}

// DwarfReader returns a reader for the dwarf data
func (dbp *Process) DwarfReader() *reader.Reader {
	return reader.New(dbp.dwarf)
}

// Sources returns list of source files that comprise the debugged binary.
func (dbp *Process) Sources() map[string]*gosym.Obj {
	return dbp.goSymTable.Files
}

// Funcs returns list of functions present in the debugged program.
func (dbp *Process) Funcs() []gosym.Func {
	return dbp.goSymTable.Funcs
}

// PCToLine converts an instruction address to a file/line/function.
func (dbp *Process) PCToLine(pc uint64) (string, int, *gosym.Func) {
	return dbp.goSymTable.PCToLine(pc)
}

// FindBreakpointByID finds the breakpoint for the given ID.
func (dbp *Process) FindBreakpointByID(id int) (*Breakpoint, bool) {
	for _, bp := range dbp.Breakpoints {
		if bp.ID == id {
			return bp, true
		}
	}
	return nil, false
}

// FindBreakpoint finds the breakpoint for the given pc.
func (dbp *Process) FindBreakpoint(pc uint64) (*Breakpoint, bool) {
	// Check to see if address is past the breakpoint, (i.e. breakpoint was hit).
	if bp, ok := dbp.Breakpoints[pc-uint64(dbp.arch.BreakpointSize())]; ok {
		return bp, true
	}
	// Directly use addr to lookup breakpoint.
	if bp, ok := dbp.Breakpoints[pc]; ok {
		return bp, true
	}
	return nil, false
}

// Returns a new Process struct.
func initializeDebugProcess(dbp *Process, path string, attach bool) (*Process, error) {
	if attach {
		var err error
		dbp.execPtraceFunc(func() { err = PtraceAttach(dbp.Pid) })
		if err != nil {
			return nil, err
		}
		_, _, err = dbp.wait(dbp.Pid, 0)
		if err != nil {
			return nil, err
		}
	}

	proc, err := os.FindProcess(dbp.Pid)
	if err != nil {
		return nil, err
	}

	dbp.Process = proc
	err = dbp.LoadInformation(path)
	if err != nil {
		return nil, err
	}

	switch runtime.GOARCH {
	case "amd64":
		dbp.arch = AMD64Arch()
	}

	if err := dbp.updateThreadList(); err != nil {
		return nil, err
	}

	ver, isextld, err := dbp.getGoInformation()
	if err != nil {
		return nil, err
	}

	dbp.arch.SetGStructOffset(ver, isextld)
	// SelectedGoroutine can not be set correctly by the call to updateThreadList
	// because without calling SetGStructOffset we can not read the G struct of CurrentThread
	// but without calling updateThreadList we can not examine memory to determine
	// the offset of g struct inside TLS
	dbp.SelectedGoroutine, _ = dbp.CurrentThread.GetG()

	return dbp, nil
}

func (dbp *Process) clearTempBreakpoints() error {
	for _, bp := range dbp.Breakpoints {
		if !bp.Temp {
			continue
		}
		if _, err := dbp.ClearBreakpoint(bp.Addr); err != nil {
			return err
		}
	}
	for i := range dbp.Threads {
		if dbp.Threads[i].CurrentBreakpoint != nil && dbp.Threads[i].CurrentBreakpoint.Temp {
			dbp.Threads[i].CurrentBreakpoint = nil
		}
	}
	return nil
}

func (dbp *Process) run(fn func() error) error {
	dbp.allGCache = nil
	if dbp.exited {
		return fmt.Errorf("process has already exited")
	}
	for _, th := range dbp.Threads {
		th.CurrentBreakpoint = nil
	}
	if err := fn(); err != nil {
		return err
	}
	return nil
}

func (dbp *Process) handlePtraceFuncs() {
	// We must ensure here that we are running on the same thread during
	// while invoking the ptrace(2) syscall. This is due to the fact that ptrace(2) expects
	// all commands after PTRACE_ATTACH to come from the same thread.
	runtime.LockOSThread()

	for fn := range dbp.ptraceChan {
		fn()
		dbp.ptraceDoneChan <- nil
	}
}

func (dbp *Process) execPtraceFunc(fn func()) {
	dbp.ptraceChan <- fn
	<-dbp.ptraceDoneChan
}

func (dbp *Process) getGoInformation() (ver GoVersion, isextld bool, err error) {
	vv, err := dbp.EvalPackageVariable("runtime.buildVersion")
	if err != nil {
		err = fmt.Errorf("Could not determine version number: %v\n", err)
		return
	}
	if vv.Unreadable != nil {
		err = fmt.Errorf("Unreadable version number: %v\n", vv.Unreadable)
		return
	}

	ver, ok := parseVersionString(constant.StringVal(vv.Value))
	if !ok {
		err = fmt.Errorf("Could not parse version number: %v\n", vv.Value)
		return
	}

	rdr := dbp.DwarfReader()
	rdr.Seek(0)
	for entry, err := rdr.NextCompileUnit(); entry != nil; entry, err = rdr.NextCompileUnit() {
		if err != nil {
			return ver, isextld, err
		}
		if prod, ok := entry.Val(dwarf.AttrProducer).(string); ok && (strings.HasPrefix(prod, "GNU AS")) {
			isextld = true
			break
		}
	}
	return
}

// FindGoroutine returns a G struct representing the goroutine
// specified by `gid`.
func (dbp *Process) FindGoroutine(gid int) (*G, error) {
	if gid == -1 {
		return dbp.SelectedGoroutine, nil
	}

	gs, err := dbp.GoroutinesInfo()
	if err != nil {
		return nil, err
	}
	for i := range gs {
		if gs[i].ID == gid {
			return gs[i], nil
		}
	}
	return nil, fmt.Errorf("Unknown goroutine %d", gid)
}

// ConvertEvalScope returns a new EvalScope in the context of the
// specified goroutine ID and stack frame.
func (dbp *Process) ConvertEvalScope(gid, frame int) (*EvalScope, error) {
	g, err := dbp.FindGoroutine(gid)
	if err != nil {
		return nil, err
	}
	if g == nil {
		return dbp.CurrentThread.Scope()
	}

	var out EvalScope

	if g.thread == nil {
		out.Thread = dbp.CurrentThread
	} else {
		out.Thread = g.thread
	}

	locs, err := dbp.GoroutineStacktrace(g, frame)
	if err != nil {
		return nil, err
	}

	if frame >= len(locs) {
		return nil, fmt.Errorf("Frame %d does not exist in goroutine %d", frame, gid)
	}

	out.PC, out.CFA = locs[frame].Current.PC, locs[frame].CFA

	return &out, nil
}

func (dbp *Process) postExit() {
	dbp.exited = true
	close(dbp.ptraceChan)
	close(dbp.ptraceDoneChan)
}<|MERGE_RESOLUTION|>--- conflicted
+++ resolved
@@ -242,13 +242,9 @@
 	return bp, nil
 }
 
-<<<<<<< HEAD
-// Returns the status of the current main thread context.
+
+// Status returns the status of the current main thread context.
 func (dbp *Process) Status() *WaitStatus {
-=======
-// Status returns the status of the current main thread context.
-func (dbp *Process) Status() *sys.WaitStatus {
->>>>>>> b839eda2
 	return dbp.CurrentThread.Status
 }
 
@@ -288,62 +284,10 @@
 		}
 	}
 
-<<<<<<< HEAD
-	for _, th := range dbp.Threads {
-		if err = th.Continue(); err != nil {
-			return
-		}
-	}
-	
-	for {
-		trapThread, err := dbp.trapWait(-1)
-		if err != nil {
-			return err
-		}
-		for _, th := range dbp.Threads {
-			if !th.Stopped() {
-				continue
-			}
-			// On Windows all threads are stopped when debug events
-			// are raised, so we must only pay attention to the one
-			// that raised the debug event.
-			if runtime.GOOS == "windows" && trapThread.Id != th.Id {
-				continue
-			}
-			tg, err := th.GetG()
-			if err != nil {
-				switch err.(type) {
-				case NoGError:
-					// TODO: We're ignoring failure to read G because
-					// on Windows this will fail on non-Go threads.
-					if err = th.Continue(); err != nil {
-						return err
-					}
-					continue
-				default:
-					return err		
-				}
-			}
-			// Make sure we're on the same goroutine, unless it has exited.
-			if tg.Id == g.Id || goroutineExiting {
-				// Check to see if the goroutine has switched to another
-				// thread, if so make it the current thread.
-				if err := dbp.SwitchThread(th.Id); err != nil {
-					return err
-				}
-				return nil
-			}
-			// This thread was not running our goroutine.
-			// We continue it since our goroutine could
-			// potentially be on this threads queue.
-			if err = th.Continue(); err != nil {
-				return err
-=======
 	if !goroutineExiting {
 		for i := range dbp.Breakpoints {
 			if dbp.Breakpoints[i].Temp {
 				dbp.Breakpoints[i].Cond = g.ID
->>>>>>> b839eda2
 			}
 		}
 	}
