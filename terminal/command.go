--- conflicted
+++ resolved
@@ -912,18 +912,8 @@
 			}
 		}
 
-<<<<<<< HEAD
-		var lineNum string
-		if i < 10 {
-			lineNum = fmt.Sprintf("\033[36m%s  %d\033[0m:\t", arrow, i)
-		} else {
-			lineNum = fmt.Sprintf("\033[36m%s %d\033[0m:\t", arrow, i)
-		}
-		context = append(context, lineNum+line)
-=======
 		prefix = fmt.Sprintf("%s%4d:\t", prefix, i)
 		t.Println(prefix, buf.Text())
->>>>>>> d4d4021a
 	}
 	return nil
 }
