package debugger

import (
	"debug/gosym"
	"fmt"
	"path/filepath"
	"strconv"
	"strings"

	"github.com/derekparker/delve/service/api"
)

const maxFindLocationCandidates = 5

type LocationSpec interface {
	Find(d *Debugger, pc uint64, locStr string) ([]api.Location, error)
}

type NormalLocationSpec struct {
	Base       string
	FuncBase   *FuncLocationSpec
	LineOffset int
}

type RegexLocationSpec struct {
	FuncRegex string
}

type AddrLocationSpec struct {
	Addr uint64
}

type OffsetLocationSpec struct {
	Offset int
}

type LineLocationSpec struct {
	Line int
}

type FuncLocationSpec struct {
	PackageName           string
	AbsolutePackage       bool
	ReceiverName          string
	PackageOrReceiverName string
	BaseName              string
}

func parseLocationSpec(locStr string) (LocationSpec, error) {
	rest := locStr

	malformed := func(reason string) error {
		return fmt.Errorf("Malformed breakpoint location \"%s\" at %d: %s", locStr, len(locStr)-len(rest), reason)
	}

	if len(rest) <= 0 {
		return nil, malformed("empty string")
	}

	switch rest[0] {
	case '+', '-':
		offset, err := strconv.Atoi(rest)
		if err != nil {
			return nil, malformed(err.Error())
		}
		return &OffsetLocationSpec{offset}, nil

	case '/':
		if rest[len(rest)-1] == '/' {
			rx, rest := readRegex(rest[1:])
			if len(rest) < 0 {
				return nil, malformed("non-terminated regular expression")
			}
			if len(rest) > 1 {
				return nil, malformed("no line offset can be specified for regular expression locations")
			}
			return &RegexLocationSpec{rx}, nil
		} else {
			return parseLocationSpecDefault(locStr, rest)
		}

	case '*':
		rest = rest[1:]
		addr, err := strconv.ParseInt(rest, 0, 64)
		if err != nil {
			return nil, malformed(err.Error())
		}
		if addr == 0 {
			return nil, malformed("can not set breakpoint at address 0x0")
		}
		return &AddrLocationSpec{uint64(addr)}, nil

	default:
		return parseLocationSpecDefault(locStr, rest)
	}
}

func parseLocationSpecDefault(locStr, rest string) (LocationSpec, error) {
	malformed := func(reason string) error {
		return fmt.Errorf("Malformed breakpoint location \"%s\" at %d: %s", locStr, len(locStr)-len(rest), reason)
	}

	v := strings.Split(rest, ":")
	if len(v) > 2 {
		// On Windows, path may contain ":", so split only on last ":"
		v = []string { strings.Join(v[0:len(v)-1], ":"), v[len(v)-1] }
	}

	if len(v) == 1 {
		n, err := strconv.ParseInt(v[0], 0, 64)
		if err == nil {
			return &LineLocationSpec{int(n)}, nil
		}
	}

	spec := &NormalLocationSpec{}

	spec.Base = v[0]
	spec.Base = filepath.ToSlash(spec.Base)
	spec.FuncBase = parseFuncLocationSpec(spec.Base)

	if len(v) < 2 {
		spec.LineOffset = -1
		return spec, nil
	}

	rest = v[1]

	var err error
	spec.LineOffset, err = strconv.Atoi(rest)
	if err != nil || spec.LineOffset < 0 {
		return nil, malformed("line offset negative or not a number")
	}

	return spec, nil
}

func readRegex(in string) (rx string, rest string) {
	out := make([]rune, 0, len(in))
	escaped := false
	for i, ch := range in {
		if escaped {
			if ch == '/' {
				out = append(out, '/')
			} else {
				out = append(out, '\\')
				out = append(out, ch)
			}
			escaped = false
		} else {
			switch ch {
			case '\\':
				escaped = true
			case '/':
				return string(out), in[i:]
			default:
				out = append(out, ch)
			}
		}
	}
	return string(out), ""
}

func parseFuncLocationSpec(in string) *FuncLocationSpec {
	v := strings.Split(in, ".")
	var spec FuncLocationSpec
	switch len(v) {
	case 1:
		spec.BaseName = v[0]

	case 2:
		spec.BaseName = v[1]
		r := stripReceiverDecoration(v[0])
		if r != v[0] {
			spec.ReceiverName = r
		} else if strings.Index(r, "/") >= 0 {
			spec.PackageName = r
		} else {
			spec.PackageOrReceiverName = r
		}

	case 3:
		spec.BaseName = v[2]
		spec.ReceiverName = stripReceiverDecoration(v[1])
		spec.PackageName = v[0]

	default:
		return nil
	}

	if strings.HasPrefix(spec.PackageName, "/") {
		spec.PackageName = spec.PackageName[1:]
		spec.AbsolutePackage = true
	}

	if strings.Index(spec.BaseName, "/") >= 0 || strings.Index(spec.ReceiverName, "/") >= 0 {
		return nil
	}

	return &spec
}

func stripReceiverDecoration(in string) string {
	if len(in) < 3 {
		return in
	}
	if (in[0] != '(') || (in[1] != '*') || (in[len(in)-1] != ')') {
		return in
	}

	return in[2 : len(in)-1]
}

func (spec *FuncLocationSpec) Match(sym *gosym.Sym) bool {
	if spec.BaseName != sym.BaseName() {
		return false
	}

	recv := stripReceiverDecoration(sym.ReceiverName())
	if spec.ReceiverName != "" && spec.ReceiverName != recv {
		return false
	}
	if spec.PackageName != "" {
		if spec.AbsolutePackage {
			if spec.PackageName != sym.PackageName() {
				return false
			}
		} else {
			if !partialPathMatch(spec.PackageName, sym.PackageName()) {
				return false
			}
		}
	}
	if spec.PackageOrReceiverName != "" && !partialPathMatch(spec.PackageOrReceiverName, sym.PackageName()) && spec.PackageOrReceiverName != recv {
		return false
	}
	return true
}

func (loc *RegexLocationSpec) Find(d *Debugger, pc uint64, locStr string) ([]api.Location, error) {
	funcs := d.process.Funcs()
	matches, err := regexFilterFuncs(loc.FuncRegex, funcs)
	if err != nil {
		return nil, err
	}
	r := make([]api.Location, 0, len(matches))
	for i := range matches {
		addr, err := d.process.FindFunctionLocation(matches[i], true, 0)
		if err == nil {
			r = append(r, api.Location{PC: addr})
		}
	}
	return r, nil
}

func (loc *AddrLocationSpec) Find(d *Debugger, pc uint64, locStr string) ([]api.Location, error) {
	return []api.Location{{PC: loc.Addr}}, nil
}

func (loc *NormalLocationSpec) FileMatch(path string) bool {
<<<<<<< HEAD
	if len(loc.Base) < len(path)-1 {
		// Even in PE files on Windows, the symbol table path is encoded with '/'
		return strings.HasSuffix(path, loc.Base) && (path[len(path)-len(loc.Base)-1] == '/')
=======
	return partialPathMatch(loc.Base, path)
}

func partialPathMatch(expr, path string) bool {
	if len(expr) < len(path)-1 {
		return strings.HasSuffix(path, expr) && (path[len(path)-len(expr)-1] == filepath.Separator)
>>>>>>> d4bfd25a
	} else {
		return expr == path
	}
}

type AmbiguousLocationError struct {
	Location           string
	CandidatesString   []string
	CandidatesLocation []api.Location
}

func (ale AmbiguousLocationError) Error() string {
	var candidates []string
	if ale.CandidatesLocation != nil {
		for i := range ale.CandidatesLocation {
			candidates = append(candidates, ale.CandidatesLocation[i].Function.Name)
		}

	} else {
		candidates = ale.CandidatesString
	}
	return fmt.Sprintf("Location \"%s\" ambiguous: %s…", ale.Location, strings.Join(candidates, ", "))
}

func (loc *NormalLocationSpec) Find(d *Debugger, pc uint64, locStr string) ([]api.Location, error) {
	funcs := d.process.Funcs()
	files := d.process.Sources()

	candidates := []string{}
	for file := range files {
		if loc.FileMatch(file) {
			candidates = append(candidates, file)
			if len(candidates) >= maxFindLocationCandidates {
				break
			}
		}
	}

	if loc.FuncBase != nil {
		for _, f := range funcs {
			if f.Sym == nil {
				continue
			}
			if loc.FuncBase.Match(f.Sym) {
				candidates = append(candidates, f.Name)
				if len(candidates) >= maxFindLocationCandidates {
					break
				}
			}
		}
	}

	switch len(candidates) {
	case 1:
		var addr uint64
		var err error
		if filepath.IsAbs(candidates[0]) {
			if loc.LineOffset < 0 {
				return nil, fmt.Errorf("Malformed breakpoint location, no line offset specified")
			}
			addr, err = d.process.FindFileLocation(candidates[0], loc.LineOffset)
		} else {
			if loc.LineOffset < 0 {
				addr, err = d.process.FindFunctionLocation(candidates[0], true, 0)
			} else {
				addr, err = d.process.FindFunctionLocation(candidates[0], false, loc.LineOffset)
			}
		}
		if err != nil {
			return nil, err
		}
		return []api.Location{{PC: addr}}, nil

	case 0:
		return nil, fmt.Errorf("Location \"%s\" not found", locStr)
	default:
		return nil, AmbiguousLocationError{Location: locStr, CandidatesString: candidates}
	}
}

func (loc *OffsetLocationSpec) Find(d *Debugger, pc uint64, locStr string) ([]api.Location, error) {
	file, line, fn := d.process.PCToLine(pc)
	if fn == nil {
		return nil, fmt.Errorf("could not determine current location")
	}
	addr, err := d.process.FindFileLocation(file, line+loc.Offset)
	return []api.Location{{PC: addr}}, err
}

func (loc *LineLocationSpec) Find(d *Debugger, pc uint64, locStr string) ([]api.Location, error) {
	file, _, fn := d.process.PCToLine(pc)
	if fn == nil {
		return nil, fmt.Errorf("could not determine current location")
	}
	addr, err := d.process.FindFileLocation(file, loc.Line)
	return []api.Location{{PC: addr}}, err
}<|MERGE_RESOLUTION|>--- conflicted
+++ resolved
@@ -100,7 +100,7 @@
 		return fmt.Errorf("Malformed breakpoint location \"%s\" at %d: %s", locStr, len(locStr)-len(rest), reason)
 	}
 
-	v := strings.Split(rest, ":")
+	v := strings.SplitN(rest, ":", 2)
 	if len(v) > 2 {
 		// On Windows, path may contain ":", so split only on last ":"
 		v = []string { strings.Join(v[0:len(v)-1], ":"), v[len(v)-1] }
@@ -258,18 +258,12 @@
 }
 
 func (loc *NormalLocationSpec) FileMatch(path string) bool {
-<<<<<<< HEAD
-	if len(loc.Base) < len(path)-1 {
-		// Even in PE files on Windows, the symbol table path is encoded with '/'
-		return strings.HasSuffix(path, loc.Base) && (path[len(path)-len(loc.Base)-1] == '/')
-=======
 	return partialPathMatch(loc.Base, path)
 }
 
 func partialPathMatch(expr, path string) bool {
 	if len(expr) < len(path)-1 {
 		return strings.HasSuffix(path, expr) && (path[len(path)-len(expr)-1] == filepath.Separator)
->>>>>>> d4bfd25a
 	} else {
 		return expr == path
 	}
@@ -326,7 +320,7 @@
 	case 1:
 		var addr uint64
 		var err error
-		if filepath.IsAbs(candidates[0]) {
+		if candidates[0][0] == '/' {
 			if loc.LineOffset < 0 {
 				return nil, fmt.Errorf("Malformed breakpoint location, no line offset specified")
 			}
